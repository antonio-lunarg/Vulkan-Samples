/* Copyright (c) 2023, NVIDIA CORPORATION. All rights reserved.
 *
 * SPDX-License-Identifier: Apache-2.0
 *
 * Licensed under the Apache License, Version 2.0 the "License";
 * you may not use this file except in compliance with the License.
 * You may obtain a copy of the License at
 *
 *     http://www.apache.org/licenses/LICENSE-2.0
 *
 * Unless required by applicable law or agreed to in writing, software
 * distributed under the License is distributed on an "AS IS" BASIS,
 * WITHOUT WARRANTIES OR CONDITIONS OF ANY KIND, either express or implied.
 * See the License for the specific language governing permissions and
 * limitations under the License.
 */

/*
 * Timestamp queries (based on the HDR sample), using vulkan.hpp
 */

#include "hpp_timestamp_queries.h"

HPPTimestampQueries::HPPTimestampQueries()
{
	title = "Timestamp queries";
	// This sample uses vk::CommandBuffer::resetQueryPool to reset the timestamp query pool on the host, which requires VK_EXT_host_query_reset or Vulkan 1.2
	add_device_extension(VK_EXT_HOST_QUERY_RESET_EXTENSION_NAME);
	// This also requires us to enable the feature in the appropriate feature struct, see request_gpu_features()
}

HPPTimestampQueries::~HPPTimestampQueries()
{
	if (get_device() && get_device()->get_handle())
	{
		vk::Device device = get_device()->get_handle();

		device.destroyQueryPool(time_stamps_query_pool);

		device.destroyPipeline(pipelines.bloom[0]);
		device.destroyPipeline(pipelines.bloom[1]);
		device.destroyPipeline(pipelines.composition);
		device.destroyPipeline(pipelines.reflect);
		device.destroyPipeline(pipelines.skybox);

		device.destroyPipelineLayout(pipeline_layouts.bloom_filter);
		device.destroyPipelineLayout(pipeline_layouts.composition);
		device.destroyPipelineLayout(pipeline_layouts.models);

		device.destroyDescriptorSetLayout(descriptor_set_layouts.bloom_filter);
		device.destroyDescriptorSetLayout(descriptor_set_layouts.composition);
		device.destroyDescriptorSetLayout(descriptor_set_layouts.models);

		device.destroyRenderPass(filter_pass.render_pass);
		device.destroyRenderPass(offscreen.render_pass);

		device.destroyFramebuffer(filter_pass.framebuffer);
		device.destroyFramebuffer(offscreen.framebuffer);

		device.destroySampler(filter_pass.sampler);
		device.destroySampler(offscreen.sampler);

		offscreen.depth.destroy(device);
		offscreen.color[0].destroy(device);
		offscreen.color[1].destroy(device);

		filter_pass.color.destroy(device);

		device.destroySampler(textures.envmap.sampler);
	}
}

bool HPPTimestampQueries::prepare(vkb::platform::HPPPlatform &platform)
{
	if (!HPPApiVulkanSample::prepare(platform))
	{
		return false;
	}

	// Check if the selected device supports timestamps. A value of zero means no support.
	vk::PhysicalDeviceLimits const &device_limits = device->get_gpu().get_properties().limits;
	if (device_limits.timestampPeriod == 0)
	{
		throw std::runtime_error{"The selected device does not support timestamp queries!"};
	}

	// Check if all queues support timestamp queries, if not we need to check on a per-queue basis
	if (!device_limits.timestampComputeAndGraphics)
	{
		// Check if the graphics queue used in this sample supports time stamps
		vk::QueueFamilyProperties const &graphics_queue_family_properties = device->get_suitable_graphics_queue().get_properties();
		if (graphics_queue_family_properties.timestampValidBits == 0)
		{
			throw std::runtime_error{"The selected graphics queue family does not support timestamp queries!"};
		}
	}

	camera.type = vkb::CameraType::LookAt;
	camera.set_position(glm::vec3(0.0f, 0.0f, -4.0f));
	camera.set_rotation(glm::vec3(0.0f, 180.0f, 0.0f));

	// Note: Using reversed depth-buffer for increased precision, so Znear and Zfar are flipped
	camera.set_perspective(60.0f, (float) extent.width / (float) extent.height, 256.0f, 0.1f);

	load_assets();
	prepare_uniform_buffers();
	prepare_offscreen_buffer();
	prepare_descriptor_set_layout();
	prepare_pipelines();
	prepare_descriptor_pool();
	prepare_descriptor_sets();
	prepare_time_stamp_queries();
	build_command_buffers();
	prepared = true;
	return true;
}

bool HPPTimestampQueries::resize(const uint32_t width, const uint32_t height)
{
	HPPApiVulkanSample::resize(width, height);
	update_uniform_buffers();
	return true;
}

void HPPTimestampQueries::request_gpu_features(vkb::core::HPPPhysicalDevice &gpu)
{
	// We need to enable the command pool reset feature in the extension struct
	auto &requested_extension_features          = gpu.request_extension_features<vk::PhysicalDeviceHostQueryResetFeaturesEXT>();
	requested_extension_features.hostQueryReset = true;

	// Enable anisotropic filtering if supported
	if (gpu.get_features().samplerAnisotropy)
	{
		gpu.get_mutable_requested_features().samplerAnisotropy = true;
	}
}

void HPPTimestampQueries::build_command_buffers()
{
	vk::CommandBufferBeginInfo command_buffer_begin_info;

	for (size_t i = 0; i < draw_cmd_buffers.size(); ++i)
	{
		vk::CommandBuffer const &command_buffer = draw_cmd_buffers[i];

		command_buffer.begin(command_buffer_begin_info);

		// Reset the timestamp query pool, so we can start fetching new values into it
		command_buffer.resetQueryPool(time_stamps_query_pool, 0, static_cast<uint32_t>(time_stamps.size()));

		{
			/*
			    First pass: Render scene to offscreen framebuffer
			*/

			command_buffer.writeTimestamp(vk::PipelineStageFlagBits::eTopOfPipe, time_stamps_query_pool, 0);

			std::array<vk::ClearValue, 3> clear_values = {{vk::ClearColorValue(std::array<float, 4>({{0.0f, 0.0f, 0.0f, 0.0f}})),
			                                               vk::ClearColorValue(std::array<float, 4>({{0.0f, 0.0f, 0.0f, 0.0f}})),
			                                               vk::ClearDepthStencilValue(0.0f, 0)}};

			vk::RenderPassBeginInfo render_pass_begin_info(offscreen.render_pass, offscreen.framebuffer, {{0, 0}, offscreen.extent}, clear_values);
			command_buffer.beginRenderPass(render_pass_begin_info, vk::SubpassContents::eInline);

			vk::Viewport viewport(0.0f, 0.0f, static_cast<float>(offscreen.extent.width), static_cast<float>(offscreen.extent.height), 0.0f, 1.0f);
			command_buffer.setViewport(0, viewport);

			vk::Rect2D scissor({0, 0}, offscreen.extent);
			command_buffer.setScissor(0, scissor);

			// Skybox
			if (display_skybox)
			{
				command_buffer.bindPipeline(vk::PipelineBindPoint::eGraphics, pipelines.skybox);
				command_buffer.bindDescriptorSets(vk::PipelineBindPoint::eGraphics, pipeline_layouts.models, 0, descriptor_sets.skybox, {});

				draw_model(models.skybox, command_buffer);
			}

			// 3D object
			command_buffer.bindPipeline(vk::PipelineBindPoint::eGraphics, pipelines.reflect);
			command_buffer.bindDescriptorSets(vk::PipelineBindPoint::eGraphics, pipeline_layouts.models, 0, descriptor_sets.object, {});

			draw_model(models.objects[models.object_index], command_buffer);

			command_buffer.endRenderPass();

			command_buffer.writeTimestamp(vk::PipelineStageFlagBits::eBottomOfPipe, time_stamps_query_pool, 1);
		}

		/*
		    Second render pass: First bloom pass
		*/
		if (bloom)
		{
			std::array<vk::ClearValue, 2> clear_values = {{vk::ClearColorValue(std::array<float, 4>({{0.0f, 0.0f, 0.0f, 0.0f}})),
			                                               vk::ClearDepthStencilValue(0.0f, 0)}};

			// Bloom filter
			command_buffer.writeTimestamp(vk::PipelineStageFlagBits::eTopOfPipe, time_stamps_query_pool, 2);

			vk::RenderPassBeginInfo render_pass_begin_info(filter_pass.render_pass, filter_pass.framebuffer, {{0, 0}, filter_pass.extent}, clear_values);
			command_buffer.beginRenderPass(render_pass_begin_info, vk::SubpassContents::eInline);

			vk::Viewport viewport(0.0f, 0.0f, static_cast<float>(filter_pass.extent.width), static_cast<float>(filter_pass.extent.height), 0.0f, 1.0f);
			command_buffer.setViewport(0, viewport);

			vk::Rect2D scissor({0, 0}, filter_pass.extent);
			command_buffer.setScissor(0, scissor);

			command_buffer.bindDescriptorSets(vk::PipelineBindPoint::eGraphics, pipeline_layouts.bloom_filter, 0, descriptor_sets.bloom_filter, {});

			command_buffer.bindPipeline(vk::PipelineBindPoint::eGraphics, pipelines.bloom[1]);
			command_buffer.draw(3, 1, 0, 0);

			command_buffer.endRenderPass();

			command_buffer.writeTimestamp(vk::PipelineStageFlagBits::eTopOfPipe, time_stamps_query_pool, 3);
		}

		/*
		    Note: Explicit synchronization is not required between the render pass, as this is done implicit via sub pass dependencies
		*/

		/*
		    Third render pass: Scene rendering with applied second bloom pass (when enabled)
		*/
		{
			std::array<vk::ClearValue, 2> clear_values = {{vk::ClearColorValue(std::array<float, 4>({{0.0f, 0.0f, 0.0f, 0.0f}})),
			                                               vk::ClearDepthStencilValue(0.0f, 0)}};

			// Final composition
			command_buffer.writeTimestamp(vk::PipelineStageFlagBits::eTopOfPipe, time_stamps_query_pool, bloom ? 4 : 2);

			vk::RenderPassBeginInfo render_pass_begin_info(render_pass, framebuffers[i], {{0, 0}, extent}, clear_values);
			command_buffer.beginRenderPass(render_pass_begin_info, vk::SubpassContents::eInline);

			vk::Viewport viewport(0.0f, 0.0f, static_cast<float>(extent.width), static_cast<float>(extent.height), 0.0f, 1.0f);
			command_buffer.setViewport(0, viewport);

			vk::Rect2D scissor({0, 0}, extent);
			command_buffer.setScissor(0, scissor);

			command_buffer.bindDescriptorSets(vk::PipelineBindPoint::eGraphics, pipeline_layouts.composition, 0, descriptor_sets.composition, {});

			// Scene
			command_buffer.bindPipeline(vk::PipelineBindPoint::eGraphics, pipelines.composition);
			command_buffer.draw(3, 1, 0, 0);

			// Bloom
			if (bloom)
			{
				command_buffer.bindPipeline(vk::PipelineBindPoint::eGraphics, pipelines.bloom[0]);
				command_buffer.draw(3, 1, 0, 0);
			}

			draw_ui(command_buffer);

			command_buffer.endRenderPass();

			command_buffer.writeTimestamp(vk::PipelineStageFlagBits::eBottomOfPipe, time_stamps_query_pool, bloom ? 5 : 3);
		}

		command_buffer.end();
	}
}

void HPPTimestampQueries::on_update_ui_overlay(vkb::HPPDrawer &drawer)
{
	if (drawer.header("Settings"))
	{
		if (drawer.combo_box("Object type", &models.object_index, object_names))
		{
			update_uniform_buffers();
			build_command_buffers();
		}
		if (drawer.input_float("Exposure", &ubo_params.exposure, 0.025f, 3))
		{
			update_params();
		}
		if (drawer.checkbox("Bloom", &bloom))
		{
			build_command_buffers();
		}
		if (drawer.checkbox("Skybox", &display_skybox))
		{
			build_command_buffers();
		}
	}
	if (drawer.header("timing"))
	{
		// Timestamps don't have a time unit themselves, but are read as timesteps
		// The timestampPeriod property of the device tells how many nanoseconds such a timestep translates to on the selected device
		float timestampFrequency = device->get_gpu().get_properties().limits.timestampPeriod;

		drawer.text("Pass 1: Offscreen scene rendering: %.3f ms", float(time_stamps[1] - time_stamps[0]) * timestampFrequency / 1000000.0f);
		drawer.text("Pass 2: %s %.3f ms", (bloom ? "First bloom pass" : "Scene display"), float(time_stamps[3] - time_stamps[2]) * timestampFrequency / 1000000.0f);
		if (bloom)
		{
			drawer.text("Pass 3: Second bloom pass %.3f ms", float(time_stamps[5] - time_stamps[4]) * timestampFrequency / 1000000.0f);
		}
	}
}

void HPPTimestampQueries::render(float delta_time)
{
	if (!prepared)
		return;
	draw();
	if (camera.updated)
		update_uniform_buffers();
}

void HPPTimestampQueries::create_attachment(vk::Format format, vk::ImageUsageFlagBits usage, FramebufferAttachment *attachment)
{
	attachment->format = format;

	vk::ImageAspectFlags aspect_mask;
	switch (usage)
	{
		case vk::ImageUsageFlagBits::eColorAttachment:
			aspect_mask = vk::ImageAspectFlagBits::eColor;
			break;
		case vk::ImageUsageFlagBits::eDepthStencilAttachment:
			aspect_mask = vk::ImageAspectFlagBits::eDepth;
			// Stencil aspect should only be set on depth + stencil formats
			if (vkb::common::is_depth_stencil_format(format) && !vkb::common::is_depth_only_format(format))
			{
				aspect_mask |= vk::ImageAspectFlagBits::eStencil;
			}
			break;
		default:
			assert(false);
	}

	vk::ImageCreateInfo image_create_info({},
	                                      vk::ImageType::e2D,
	                                      format,
	                                      vk::Extent3D(offscreen.extent, 1),
	                                      1,
	                                      1,
	                                      vk::SampleCountFlagBits::e1,
	                                      vk::ImageTiling::eOptimal,
	                                      usage | vk::ImageUsageFlagBits::eSampled,
	                                      vk::SharingMode::eExclusive,
	                                      {},
	                                      vk::ImageLayout::eUndefined);
	attachment->image = get_device()->get_handle().createImage(image_create_info);

	vk::MemoryRequirements memory_requirements = get_device()->get_handle().getImageMemoryRequirements(attachment->image);
	vk::MemoryAllocateInfo memory_allocate_info(
	    memory_requirements.size, get_device()->get_gpu().get_memory_type(memory_requirements.memoryTypeBits, vk::MemoryPropertyFlagBits::eDeviceLocal));
	attachment->mem = get_device()->get_handle().allocateMemory(memory_allocate_info);
	get_device()->get_handle().bindImageMemory(attachment->image, attachment->mem, 0);

	vk::ImageViewCreateInfo image_view_create_info({},
	                                               attachment->image,
	                                               vk::ImageViewType::e2D,
	                                               format,
	                                               {vk::ComponentSwizzle::eR, vk::ComponentSwizzle::eG, vk::ComponentSwizzle::eB, vk::ComponentSwizzle::eA},
	                                               {aspect_mask, 0, 1, 0, 1});
	attachment->view = get_device()->get_handle().createImageView(image_view_create_info);
}

void HPPTimestampQueries::draw()
{
	HPPApiVulkanSample::prepare_frame();

	submit_info.setCommandBuffers(draw_cmd_buffers[current_buffer]);

	queue.submit(submit_info);

	HPPApiVulkanSample::submit_frame();

	// Read back the time stamp query results after the frame is finished
	get_time_stamp_results();
}

void HPPTimestampQueries::get_time_stamp_results()
{
	// The number of timestamps changes if the bloom pass is disabled
	uint32_t count = static_cast<uint32_t>(bloom ? time_stamps.size() : time_stamps.size() - 2);

	// Fetch the time stamp results written in the command buffer submissions
	// A note on the flags used:
	//	vk::QueryResultFlagBits::e64: Results will have 64 bits. As time stamp values are on nano-seconds, this flag should always be used to avoid 32 bit overflows
	//  vk::QueryResultFlagBits::eWait: Since we want to immediately display the results, we use this flag to have the CPU wait until the results are available
	vk::Result result = device->get_handle().getQueryPoolResults(time_stamps_query_pool,
	                                                             0,
	                                                             count,
	                                                             time_stamps.size() * sizeof(uint64_t),
	                                                             time_stamps.data(),
	                                                             sizeof(uint64_t),
	                                                             vk::QueryResultFlagBits::e64 | vk::QueryResultFlagBits::eWait);
	assert(result == vk::Result::eSuccess);
}

void HPPTimestampQueries::load_assets()
{
	// Models
	models.skybox                      = load_model("scenes/cube.gltf");
	std::vector<std::string> filenames = {"geosphere.gltf", "teapot.gltf", "torusknot.gltf"};
	object_names                       = {"Sphere", "Teapot", "Torusknot"};
	for (auto file : filenames)
	{
		auto object = load_model("scenes/" + file);
		models.objects.emplace_back(std::move(object));
	}

	// Transforms
	auto geosphere_matrix = glm::mat4(1.0f);
	auto teapot_matrix    = glm::mat4(1.0f);
	teapot_matrix         = glm::scale(teapot_matrix, glm::vec3(10.0f, 10.0f, 10.0f));
	teapot_matrix         = glm::rotate(teapot_matrix, glm::radians(180.0f), glm::vec3(1.0f, 0.0f, 0.0f));
	auto torus_matrix     = glm::mat4(1.0f);
	models.transforms.push_back(geosphere_matrix);
	models.transforms.push_back(teapot_matrix);
	models.transforms.push_back(torus_matrix);

	// Load HDR cube map
	textures.envmap = load_texture_cubemap("textures/uffizi_rgba16f_cube.ktx", vkb::sg::Image::Color);
}

void HPPTimestampQueries::prepare_descriptor_pool()
{
	std::array<vk::DescriptorPoolSize, 2> pool_sizes = {{{vk::DescriptorType::eUniformBuffer, 4}, {vk::DescriptorType::eCombinedImageSampler, 6}}};
	vk::DescriptorPoolCreateInfo          descriptor_pool_create_info({}, 4, pool_sizes);
	descriptor_pool = get_device()->get_handle().createDescriptorPool(descriptor_pool_create_info);
}

void HPPTimestampQueries::prepare_descriptor_set_layout()
{
	{
		std::array<vk::DescriptorSetLayoutBinding, 3> models_descriptor_set_layout_bindings = {
		    {{0, vk::DescriptorType::eUniformBuffer, 1, vk::ShaderStageFlagBits::eVertex},
		     {1, vk::DescriptorType::eCombinedImageSampler, 1, vk::ShaderStageFlagBits::eFragment},
		     {2, vk::DescriptorType::eUniformBuffer, 1, vk::ShaderStageFlagBits::eFragment}}};

		vk::DescriptorSetLayoutCreateInfo models_descriptor_set_layout_create_info({}, models_descriptor_set_layout_bindings);

		descriptor_set_layouts.models = get_device()->get_handle().createDescriptorSetLayout(models_descriptor_set_layout_create_info);

#if defined(ANDROID)
		vk::PipelineLayoutCreateInfo models_pipeline_layout_create_info({}, 1, &descriptor_set_layouts.models);
#else
		vk::PipelineLayoutCreateInfo models_pipeline_layout_create_info({}, descriptor_set_layouts.models);
#endif

		pipeline_layouts.models = get_device()->get_handle().createPipelineLayout(models_pipeline_layout_create_info);
	}

	// Bloom filter
	{
		std::array<vk::DescriptorSetLayoutBinding, 2> bloom_descriptor_set_layout_bindings = {
		    {{0, vk::DescriptorType::eCombinedImageSampler, 1, vk::ShaderStageFlagBits::eFragment},
		     {1, vk::DescriptorType::eCombinedImageSampler, 1, vk::ShaderStageFlagBits::eFragment}}};

		vk::DescriptorSetLayoutCreateInfo bloom_descriptor_set_layout_create_info({}, bloom_descriptor_set_layout_bindings);
		descriptor_set_layouts.bloom_filter = get_device()->get_handle().createDescriptorSetLayout(bloom_descriptor_set_layout_create_info);

#if defined(ANDROID)
		vk::PipelineLayoutCreateInfo bloom_pipeline_layout_create_info({}, 1, &descriptor_set_layouts.bloom_filter);
#else
		vk::PipelineLayoutCreateInfo bloom_pipeline_layout_create_info({}, descriptor_set_layouts.bloom_filter);
#endif
		pipeline_layouts.bloom_filter = get_device()->get_handle().createPipelineLayout(bloom_pipeline_layout_create_info);
	}

	// G-Buffer composition
	{
		std::array<vk::DescriptorSetLayoutBinding, 2> composition_descriptor_set_layout_bindings = {
		    {{0, vk::DescriptorType::eCombinedImageSampler, 1, vk::ShaderStageFlagBits::eFragment},
		     {1, vk::DescriptorType::eCombinedImageSampler, 1, vk::ShaderStageFlagBits::eFragment}}};

		vk::DescriptorSetLayoutCreateInfo composition_descriptor_set_layout_create_info({}, composition_descriptor_set_layout_bindings);

		descriptor_set_layouts.composition = get_device()->get_handle().createDescriptorSetLayout(composition_descriptor_set_layout_create_info);

#if defined(ANDROID)
		vk::PipelineLayoutCreateInfo composition_pipeline_layout_create_info({}, 1, &descriptor_set_layouts.composition);
#else
		vk::PipelineLayoutCreateInfo composition_pipeline_layout_create_info({}, descriptor_set_layouts.composition);
#endif
		pipeline_layouts.composition = get_device()->get_handle().createPipelineLayout(composition_pipeline_layout_create_info);
	}
}

void HPPTimestampQueries::prepare_descriptor_sets()
{
#if defined(ANDROID)
	vk::DescriptorSetAllocateInfo alloc_info(descriptor_pool, 1, &descriptor_set_layouts.models);
#else
	vk::DescriptorSetAllocateInfo alloc_info(descriptor_pool, descriptor_set_layouts.models);
#endif
	vk::DescriptorBufferInfo matrix_buffer_descriptor(uniform_buffers.matrices->get_handle(), 0, VK_WHOLE_SIZE);
	vk::DescriptorImageInfo  environment_image_descriptor(textures.envmap.sampler, textures.envmap.image->get_vk_image_view().get_handle(), vk::ImageLayout::eShaderReadOnlyOptimal);
	vk::DescriptorBufferInfo params_buffer_descriptor(uniform_buffers.params->get_handle(), 0, VK_WHOLE_SIZE);

	// 3D object descriptor set
	{
		descriptor_sets.object = get_device()->get_handle().allocateDescriptorSets(alloc_info).front();

		std::array<vk::WriteDescriptorSet, 3> write_descriptor_sets = {
		    {{descriptor_sets.object, 0, {}, vk::DescriptorType::eUniformBuffer, {}, matrix_buffer_descriptor},
		     {descriptor_sets.object, 1, {}, vk::DescriptorType::eCombinedImageSampler, environment_image_descriptor},
		     {descriptor_sets.object, 2, {}, vk::DescriptorType::eUniformBuffer, {}, params_buffer_descriptor}}};

		get_device()->get_handle().updateDescriptorSets(write_descriptor_sets, {});
	}

	// Sky box descriptor set
	{
		descriptor_sets.skybox = get_device()->get_handle().allocateDescriptorSets(alloc_info).front();

		std::array<vk::WriteDescriptorSet, 3> write_descriptor_sets = {
		    {{descriptor_sets.skybox, 0, {}, vk::DescriptorType::eUniformBuffer, {}, matrix_buffer_descriptor},
		     {descriptor_sets.skybox, 1, {}, vk::DescriptorType::eCombinedImageSampler, environment_image_descriptor},
		     {descriptor_sets.skybox, 2, {}, vk::DescriptorType::eUniformBuffer, {}, params_buffer_descriptor}}};

		get_device()->get_handle().updateDescriptorSets(write_descriptor_sets, {});
	}

	// Bloom filter
	{
#if defined(ANDROID)
		vk::DescriptorSetAllocateInfo bloom_alloc_info(descriptor_pool, 1, &descriptor_set_layouts.bloom_filter);
#else
		vk::DescriptorSetAllocateInfo bloom_alloc_info(descriptor_pool, descriptor_set_layouts.bloom_filter);
#endif

		descriptor_sets.bloom_filter = get_device()->get_handle().allocateDescriptorSets(bloom_alloc_info).front();

		std::array<vk::DescriptorImageInfo, 2> color_descriptors = {{{offscreen.sampler, offscreen.color[0].view, vk::ImageLayout::eShaderReadOnlyOptimal},
		                                                             {offscreen.sampler, offscreen.color[1].view, vk::ImageLayout::eShaderReadOnlyOptimal}}};

		std::array<vk::WriteDescriptorSet, 2> write_descriptor_sets = {
		    {{descriptor_sets.bloom_filter, 0, {}, vk::DescriptorType::eCombinedImageSampler, color_descriptors[0]},
		     {descriptor_sets.bloom_filter, 1, {}, vk::DescriptorType::eCombinedImageSampler, color_descriptors[1]}}};

		get_device()->get_handle().updateDescriptorSets(write_descriptor_sets, {});
	}

	// Composition descriptor set
	{
#if defined(ANDROID)
		vk::DescriptorSetAllocateInfo composition_alloc_info(descriptor_pool, 1, &descriptor_set_layouts.composition);
#else
		vk::DescriptorSetAllocateInfo composition_alloc_info(descriptor_pool, descriptor_set_layouts.composition);
#endif

		descriptor_sets.composition = get_device()->get_handle().allocateDescriptorSets(composition_alloc_info).front();

		std::array<vk::DescriptorImageInfo, 2> color_descriptors = {{{offscreen.sampler, offscreen.color[0].view, vk::ImageLayout::eShaderReadOnlyOptimal},
		                                                             {offscreen.sampler, filter_pass.color.view, vk::ImageLayout::eShaderReadOnlyOptimal}}};

		std::array<vk::WriteDescriptorSet, 2> write_descriptor_sets = {
		    {{descriptor_sets.composition, 0, {}, vk::DescriptorType::eCombinedImageSampler, color_descriptors[0]},
		     {descriptor_sets.composition, 1, {}, vk::DescriptorType::eCombinedImageSampler, color_descriptors[1]}}};

		get_device()->get_handle().updateDescriptorSets(write_descriptor_sets, {});
	}
}

// Prepare a new framebuffer and attachments for offscreen rendering (G-Buffer)
void HPPTimestampQueries::prepare_offscreen_buffer()
{
	{
		offscreen.extent = extent;

		// Color attachments

		// We are using two 128-Bit RGBA floating point color buffers for this sample
		// In a performance or bandwidth-limited scenario you should consider using a format with lower precision
		create_attachment(vk::Format::eR32G32B32A32Sfloat, vk::ImageUsageFlagBits::eColorAttachment, &offscreen.color[0]);
		create_attachment(vk::Format::eR32G32B32A32Sfloat, vk::ImageUsageFlagBits::eColorAttachment, &offscreen.color[1]);
		// Depth attachment
		create_attachment(depth_format, vk::ImageUsageFlagBits::eDepthStencilAttachment, &offscreen.depth);

		// Init attachment properties
		std::array<vk::AttachmentDescription, 3> attachment_descriptions = {{{{},
		                                                                      offscreen.color[0].format,
		                                                                      vk::SampleCountFlagBits::e1,
		                                                                      vk::AttachmentLoadOp::eClear,
		                                                                      vk::AttachmentStoreOp::eStore,
		                                                                      vk::AttachmentLoadOp::eDontCare,
		                                                                      vk::AttachmentStoreOp::eDontCare,
		                                                                      vk::ImageLayout::eUndefined,
		                                                                      vk::ImageLayout::eShaderReadOnlyOptimal},
		                                                                     {{},
		                                                                      offscreen.color[1].format,
		                                                                      vk::SampleCountFlagBits::e1,
		                                                                      vk::AttachmentLoadOp::eClear,
		                                                                      vk::AttachmentStoreOp::eStore,
		                                                                      vk::AttachmentLoadOp::eDontCare,
		                                                                      vk::AttachmentStoreOp::eDontCare,
		                                                                      vk::ImageLayout::eUndefined,
		                                                                      vk::ImageLayout::eShaderReadOnlyOptimal},
		                                                                     {{},
		                                                                      offscreen.depth.format,
		                                                                      vk::SampleCountFlagBits::e1,
		                                                                      vk::AttachmentLoadOp::eClear,
		                                                                      vk::AttachmentStoreOp::eStore,
		                                                                      vk::AttachmentLoadOp::eDontCare,
		                                                                      vk::AttachmentStoreOp::eDontCare,
		                                                                      vk::ImageLayout::eUndefined,
		                                                                      vk::ImageLayout::eDepthStencilAttachmentOptimal}}};

		// Set up separate renderpass with references to the color and depth attachments
		std::array<vk::AttachmentReference, 2> color_references = {{{0, vk::ImageLayout::eColorAttachmentOptimal},
		                                                            {1, vk::ImageLayout::eColorAttachmentOptimal}}};

		vk::AttachmentReference depth_reference(2, vk::ImageLayout::eDepthStencilAttachmentOptimal);

		vk::SubpassDescription subpass({}, vk::PipelineBindPoint::eGraphics, {}, color_references, {}, &depth_reference);

		// Use subpass dependencies for attachment layout transitions
<<<<<<< HEAD
		std::array<vk::SubpassDependency, 2> dependencies = {{{VK_SUBPASS_EXTERNAL,
		                                                       0,
		                                                       vk::PipelineStageFlagBits::eBottomOfPipe,
		                                                       vk::PipelineStageFlagBits::eColorAttachmentOutput,
		                                                       vk::AccessFlagBits::eMemoryRead,
		                                                       vk::AccessFlagBits::eColorAttachmentRead | vk::AccessFlagBits::eColorAttachmentWrite,
		                                                       vk::DependencyFlagBits::eByRegion},
		                                                      {0,
		                                                       VK_SUBPASS_EXTERNAL,
		                                                       vk::PipelineStageFlagBits::eColorAttachmentOutput,
		                                                       vk::PipelineStageFlagBits::eBottomOfPipe,
		                                                       vk::AccessFlagBits::eColorAttachmentRead | vk::AccessFlagBits::eColorAttachmentWrite,
		                                                       vk::AccessFlagBits::eMemoryRead,
		                                                       vk::DependencyFlagBits::eByRegion}}};
=======
		std::array<vk::SubpassDependency, 2> dependencies;

		dependencies[0].srcSubpass      = VK_SUBPASS_EXTERNAL;
		dependencies[0].dstSubpass      = 0;
		dependencies[0].dependencyFlags = vk::DependencyFlagBits::eByRegion;
		// End of previous commands
		dependencies[0].srcStageMask  = vk::PipelineStageFlagBits::eBottomOfPipe;
		dependencies[0].srcAccessMask = vk::AccessFlagBits::eNoneKHR;
		// Read/write from/to depth
		dependencies[0].dstStageMask  = vk::PipelineStageFlagBits::eEarlyFragmentTests;
		dependencies[0].dstAccessMask = vk::AccessFlagBits::eDepthStencilAttachmentRead | vk::AccessFlagBits::eDepthStencilAttachmentWrite;
		// Write to attachment
		dependencies[0].dstStageMask |= vk::PipelineStageFlagBits::eColorAttachmentOutput;
		dependencies[0].dstAccessMask |= vk::AccessFlagBits::eColorAttachmentWrite;

		dependencies[1].srcSubpass      = 0;
		dependencies[1].dstSubpass      = VK_SUBPASS_EXTERNAL;
		dependencies[1].dependencyFlags = vk::DependencyFlagBits::eByRegion;
		// End of write to attachment
		dependencies[1].srcStageMask  = vk::PipelineStageFlagBits::eColorAttachmentOutput;
		dependencies[1].srcAccessMask = vk::AccessFlagBits::eColorAttachmentWrite;
		// Attachment later read using sampler in 'composition' pipeline
		dependencies[1].dstStageMask  = vk::PipelineStageFlagBits::eFragmentShader;
		dependencies[1].dstAccessMask = vk::AccessFlagBits::eShaderRead;
>>>>>>> 2307c3eb

		vk::RenderPassCreateInfo render_pass_create_info({}, attachment_descriptions, subpass, dependencies);

		offscreen.render_pass = get_device()->get_handle().createRenderPass(render_pass_create_info);

		std::array<vk::ImageView, 3> attachments = {{offscreen.color[0].view, offscreen.color[1].view, offscreen.depth.view}};

		vk::FramebufferCreateInfo framebuffer_create_info({}, offscreen.render_pass, attachments, offscreen.extent.width, offscreen.extent.height, 1);

		offscreen.framebuffer = get_device()->get_handle().createFramebuffer(framebuffer_create_info);

		// Create sampler to sample from the color attachments
		vk::SamplerCreateInfo sampler_create_info({},
		                                          vk::Filter::eNearest,
		                                          vk::Filter::eNearest,
		                                          vk::SamplerMipmapMode::eLinear,
		                                          vk::SamplerAddressMode::eClampToEdge,
		                                          vk::SamplerAddressMode::eClampToEdge,
		                                          vk::SamplerAddressMode::eClampToEdge,
		                                          0.0f,
		                                          {},
		                                          1.0f,
		                                          {},
		                                          {},
		                                          0.0f,
		                                          1.0f,
		                                          vk::BorderColor::eFloatOpaqueWhite);

		offscreen.sampler = get_device()->get_handle().createSampler(sampler_create_info);
	}

	// Bloom separable filter pass
	{
		filter_pass.extent = extent;

		// Color attachments

		// One floating point color buffer
		create_attachment(vk::Format::eR32G32B32A32Sfloat, vk::ImageUsageFlagBits::eColorAttachment, &filter_pass.color);

		// Set up separate renderpass with references to the color attachment
		// Init attachment properties
		vk::AttachmentDescription attachment_description({},
		                                                 filter_pass.color.format,
		                                                 vk::SampleCountFlagBits::e1,
		                                                 vk::AttachmentLoadOp::eClear,
		                                                 vk::AttachmentStoreOp::eStore,
		                                                 vk::AttachmentLoadOp::eDontCare,
		                                                 vk::AttachmentStoreOp::eDontCare,
		                                                 vk::ImageLayout::eUndefined,
		                                                 vk::ImageLayout::eShaderReadOnlyOptimal);

		vk::AttachmentReference color_reference(0, vk::ImageLayout::eColorAttachmentOptimal);

		vk::SubpassDescription subpass({}, vk::PipelineBindPoint::eGraphics, {}, color_reference);

		// Use subpass dependencies for attachment layout transitions
<<<<<<< HEAD
		std::array<vk::SubpassDependency, 2> dependencies = {{{VK_SUBPASS_EXTERNAL,
		                                                       0,
		                                                       vk::PipelineStageFlagBits::eBottomOfPipe,
		                                                       vk::PipelineStageFlagBits::eColorAttachmentOutput,
		                                                       vk::AccessFlagBits::eMemoryRead,
		                                                       vk::AccessFlagBits::eColorAttachmentRead | vk::AccessFlagBits::eColorAttachmentWrite,
		                                                       vk::DependencyFlagBits::eByRegion},
		                                                      {0,
		                                                       VK_SUBPASS_EXTERNAL,
		                                                       vk::PipelineStageFlagBits::eColorAttachmentOutput,
		                                                       vk::PipelineStageFlagBits::eBottomOfPipe,
		                                                       vk::AccessFlagBits::eColorAttachmentRead | vk::AccessFlagBits::eColorAttachmentWrite,
		                                                       vk::AccessFlagBits::eMemoryRead,
		                                                       vk::DependencyFlagBits::eByRegion}}};
=======
		std::array<vk::SubpassDependency, 2> dependencies;

		dependencies[0].srcSubpass      = VK_SUBPASS_EXTERNAL;
		dependencies[0].dstSubpass      = 0;
		dependencies[0].dependencyFlags = vk::DependencyFlagBits::eByRegion;
		// End of previous commands
		dependencies[0].srcStageMask  = vk::PipelineStageFlagBits::eBottomOfPipe;
		dependencies[0].srcAccessMask = vk::AccessFlagBits::eNoneKHR;
		// Read from image in fragment shader
		dependencies[0].dstStageMask  = vk::PipelineStageFlagBits::eFragmentShader;
		dependencies[0].dstAccessMask = vk::AccessFlagBits::eShaderRead;
		// Write to attachment
		dependencies[0].dstStageMask |= vk::PipelineStageFlagBits::eColorAttachmentOutput;
		dependencies[0].dstAccessMask |= vk::AccessFlagBits::eColorAttachmentWrite;

		dependencies[1].srcSubpass      = 0;
		dependencies[1].dstSubpass      = VK_SUBPASS_EXTERNAL;
		dependencies[1].dependencyFlags = vk::DependencyFlagBits::eByRegion;
		// End of write to attachment
		dependencies[1].srcStageMask  = vk::PipelineStageFlagBits::eColorAttachmentOutput;
		dependencies[1].srcAccessMask = vk::AccessFlagBits::eColorAttachmentWrite;
		// Attachment later read using sampler in 'bloom[0]' pipeline
		dependencies[1].dstStageMask  = vk::PipelineStageFlagBits::eFragmentShader;
		dependencies[1].dstAccessMask = vk::AccessFlagBits::eShaderRead;
>>>>>>> 2307c3eb

		vk::RenderPassCreateInfo render_pass_create_info({}, attachment_description, subpass, dependencies);

		filter_pass.render_pass = get_device()->get_handle().createRenderPass(render_pass_create_info);

		vk::ImageView attachment = filter_pass.color.view;

		vk::FramebufferCreateInfo framebuffer_create_info({}, filter_pass.render_pass, attachment, filter_pass.extent.width, filter_pass.extent.height, 1);

		filter_pass.framebuffer = get_device()->get_handle().createFramebuffer(framebuffer_create_info);

		// Create sampler to sample from the color attachments
		vk::SamplerCreateInfo sampler_create_info({},
		                                          vk::Filter::eNearest,
		                                          vk::Filter::eNearest,
		                                          vk::SamplerMipmapMode::eLinear,
		                                          vk::SamplerAddressMode::eClampToEdge,
		                                          vk::SamplerAddressMode::eClampToEdge,
		                                          vk::SamplerAddressMode::eClampToEdge,
		                                          0.0f,
		                                          {},
		                                          1.0f,
		                                          {},
		                                          {},
		                                          0.0f,
		                                          1.0f,
		                                          vk::BorderColor::eFloatOpaqueWhite);

		filter_pass.sampler = get_device()->get_handle().createSampler(sampler_create_info);
	}
}

void HPPTimestampQueries::prepare_pipelines()
{
	std::array<vk::PipelineShaderStageCreateInfo, 2> shader_stages;

	// Empty vertex input state, full screen triangles are generated by the vertex shader
	vk::PipelineVertexInputStateCreateInfo empty_input_state;

	vk::PipelineInputAssemblyStateCreateInfo input_assembly_state({}, vk::PrimitiveTopology::eTriangleList);

	vk::PipelineViewportStateCreateInfo viewport_state({}, 1, {}, 1, {});

	vk::PipelineRasterizationStateCreateInfo rasterization_state(
	    {}, false, {}, vk::PolygonMode::eFill, {}, vk::FrontFace::eCounterClockwise, {}, {}, {}, {}, 1.0f);

	vk::PipelineMultisampleStateCreateInfo multisample_state({}, vk::SampleCountFlagBits::e1);

	// Note: Using Reversed depth-buffer for increased precision, so Greater depth values are kept
	vk::PipelineDepthStencilStateCreateInfo depth_stencil_state({}, false, false, vk::CompareOp::eGreater, {}, {}, {}, {{}, {}, {}, vk::CompareOp::eAlways});

	vk::PipelineColorBlendStateCreateInfo color_blend_state;

	std::array<vk::DynamicState, 2> dynamic_state_enables = {{vk::DynamicState::eViewport, vk::DynamicState::eScissor}};

	vk::PipelineDynamicStateCreateInfo dynamic_state({}, dynamic_state_enables);

	vk::GraphicsPipelineCreateInfo pipeline_create_info({},
	                                                    shader_stages,
	                                                    &empty_input_state,
	                                                    &input_assembly_state,
	                                                    nullptr,
	                                                    &viewport_state,
	                                                    &rasterization_state,
	                                                    &multisample_state,
	                                                    &depth_stencil_state,
	                                                    &color_blend_state,
	                                                    &dynamic_state,
	                                                    {},
	                                                    {},
	                                                    {},
	                                                    nullptr,
	                                                    -1);

	std::array<vk::PipelineColorBlendAttachmentState, 2> blend_attachment_states = {{{false,
	                                                                                  {},
	                                                                                  {},
	                                                                                  {},
	                                                                                  {},
	                                                                                  {},
	                                                                                  {},
	                                                                                  vk::ColorComponentFlagBits::eR | vk::ColorComponentFlagBits::eG |
	                                                                                      vk::ColorComponentFlagBits::eB | vk::ColorComponentFlagBits::eA},
	                                                                                 {false,
	                                                                                  {},
	                                                                                  {},
	                                                                                  {},
	                                                                                  {},
	                                                                                  {},
	                                                                                  {},
	                                                                                  vk::ColorComponentFlagBits::eR | vk::ColorComponentFlagBits::eG |
	                                                                                      vk::ColorComponentFlagBits::eB | vk::ColorComponentFlagBits::eA}}};

	// Full screen pipelines

	// Final fullscreen composition pass pipeline
	shader_stages[0]                  = load_shader("hdr/composition.vert", vk::ShaderStageFlagBits::eVertex);
	shader_stages[1]                  = load_shader("hdr/composition.frag", vk::ShaderStageFlagBits::eFragment);
	pipeline_create_info.layout       = pipeline_layouts.composition;
	pipeline_create_info.renderPass   = render_pass;
	rasterization_state.cullMode      = vk::CullModeFlagBits::eFront;
	color_blend_state.attachmentCount = 1;
	color_blend_state.pAttachments    = blend_attachment_states.data();

	vk::Result result;
	std::tie(result, pipelines.composition) = get_device()->get_handle().createGraphicsPipeline(pipeline_cache, pipeline_create_info);
	assert(result == vk::Result::eSuccess);

	// Bloom pass
	shader_stages[0] = static_cast<VkPipelineShaderStageCreateInfo>(load_shader("hdr/bloom.vert", vk::ShaderStageFlagBits::eVertex));
	shader_stages[1] = static_cast<VkPipelineShaderStageCreateInfo>(load_shader("hdr/bloom.frag", vk::ShaderStageFlagBits::eFragment));

	vk::PipelineColorBlendAttachmentState blend_attachment_state(true,
	                                                             vk::BlendFactor::eOne,
	                                                             vk::BlendFactor::eOne,
	                                                             vk::BlendOp::eAdd,
	                                                             vk::BlendFactor::eSrcAlpha,
	                                                             vk::BlendFactor::eDstAlpha,
	                                                             vk::BlendOp::eAdd,
	                                                             vk::ColorComponentFlagBits::eR | vk::ColorComponentFlagBits::eG |
	                                                                 vk::ColorComponentFlagBits::eB | vk::ColorComponentFlagBits::eA);
	color_blend_state.pAttachments = &blend_attachment_state;

	// Set constant parameters via specialization constants
	vk::SpecializationMapEntry specialization_map_entry(0, 0, sizeof(uint32_t));
	uint32_t                   dir = 1;
	vk::SpecializationInfo     specialization_info(1, &specialization_map_entry, sizeof(dir), &dir);
	shader_stages[1].pSpecializationInfo = &specialization_info;

	std::tie(result, pipelines.bloom[0]) = get_device()->get_handle().createGraphicsPipeline(pipeline_cache, pipeline_create_info);
	assert(result == vk::Result::eSuccess);

	// Second blur pass (into separate framebuffer)
	pipeline_create_info.renderPass = filter_pass.render_pass;
	dir                             = 0;

	std::tie(result, pipelines.bloom[1]) = get_device()->get_handle().createGraphicsPipeline(pipeline_cache, pipeline_create_info);
	assert(result == vk::Result::eSuccess);

	// Object rendering pipelines
	rasterization_state.cullMode = vk::CullModeFlagBits::eBack;

	// Vertex bindings an attributes for model rendering
	// Binding description
	vk::VertexInputBindingDescription vertex_input_bindings(0, sizeof(HPPVertex), vk::VertexInputRate::eVertex);

	// Attribute descriptions
	std::array<vk::VertexInputAttributeDescription, 2> vertex_input_attributes = {{{0, 0, vk::Format::eR32G32B32Sfloat, 0},                          // Position
	                                                                               {1, 0, vk::Format::eR32G32B32Sfloat, 3 * sizeof(float)}}};        // Normal

	vk::PipelineVertexInputStateCreateInfo vertex_input_state({}, vertex_input_bindings, vertex_input_attributes);

	pipeline_create_info.pVertexInputState = &vertex_input_state;

	// Skybox pipeline (background cube)
	blend_attachment_state.blendEnable = false;
	pipeline_create_info.layout        = pipeline_layouts.models;
	pipeline_create_info.renderPass    = offscreen.render_pass;
	color_blend_state.attachmentCount  = 2;
	color_blend_state.pAttachments     = blend_attachment_states.data();

	shader_stages[0] = static_cast<VkPipelineShaderStageCreateInfo>(load_shader("hdr/gbuffer.vert", vk::ShaderStageFlagBits::eVertex));
	shader_stages[1] = static_cast<VkPipelineShaderStageCreateInfo>(load_shader("hdr/gbuffer.frag", vk::ShaderStageFlagBits::eFragment));

	// Set constant parameters via specialization constants
	uint32_t shadertype                  = 0;
	specialization_info.pData            = &shadertype;
	shader_stages[0].pSpecializationInfo = &specialization_info;
	shader_stages[1].pSpecializationInfo = &specialization_info;

	std::tie(result, pipelines.skybox) = get_device()->get_handle().createGraphicsPipeline(pipeline_cache, pipeline_create_info);
	assert(result == vk::Result::eSuccess);

	// Object rendering pipeline
	shadertype = 1;

	// Enable depth test and write
	depth_stencil_state.depthWriteEnable = true;
	depth_stencil_state.depthTestEnable  = true;
	// Flip cull mode
	rasterization_state.cullMode = vk::CullModeFlagBits::eFront;

	std::tie(result, pipelines.reflect) = get_device()->get_handle().createGraphicsPipeline(pipeline_cache, pipeline_create_info);
	assert(result == vk::Result::eSuccess);
}

// Prepare and initialize uniform buffer containing shader uniforms
void HPPTimestampQueries::prepare_uniform_buffers()
{
	// Matrices vertex shader uniform buffer
	uniform_buffers.matrices = std::make_unique<vkb::core::HPPBuffer>(*get_device(),
	                                                                  sizeof(ubo_vs),
	                                                                  vk::BufferUsageFlagBits::eUniformBuffer,
	                                                                  VMA_MEMORY_USAGE_CPU_TO_GPU);

	// Params
	uniform_buffers.params = std::make_unique<vkb::core::HPPBuffer>(*get_device(),
	                                                                sizeof(ubo_params),
	                                                                vk::BufferUsageFlagBits::eUniformBuffer,
	                                                                VMA_MEMORY_USAGE_CPU_TO_GPU);

	update_uniform_buffers();
	update_params();
}

void HPPTimestampQueries::prepare_time_stamp_queries()
{
	// Create the query pool object used to get the GPU time tamps
	vk::QueryPoolCreateInfo query_pool_create_info({}, vk::QueryType::eTimestamp, static_cast<uint32_t>(time_stamps.size()));
	time_stamps_query_pool = get_device()->get_handle().createQueryPool(query_pool_create_info);
}

void HPPTimestampQueries::update_params()
{
	uniform_buffers.params->convert_and_update(ubo_params);
}

void HPPTimestampQueries::update_uniform_buffers()
{
	ubo_vs.projection       = camera.matrices.perspective;
	ubo_vs.modelview        = camera.matrices.view * models.transforms[models.object_index];
	ubo_vs.skybox_modelview = camera.matrices.view;
	uniform_buffers.matrices->convert_and_update(ubo_vs);
}

std::unique_ptr<vkb::Application> create_hpp_timestamp_queries()
{
	return std::make_unique<HPPTimestampQueries>();
}<|MERGE_RESOLUTION|>--- conflicted
+++ resolved
@@ -614,22 +614,6 @@
 		vk::SubpassDescription subpass({}, vk::PipelineBindPoint::eGraphics, {}, color_references, {}, &depth_reference);
 
 		// Use subpass dependencies for attachment layout transitions
-<<<<<<< HEAD
-		std::array<vk::SubpassDependency, 2> dependencies = {{{VK_SUBPASS_EXTERNAL,
-		                                                       0,
-		                                                       vk::PipelineStageFlagBits::eBottomOfPipe,
-		                                                       vk::PipelineStageFlagBits::eColorAttachmentOutput,
-		                                                       vk::AccessFlagBits::eMemoryRead,
-		                                                       vk::AccessFlagBits::eColorAttachmentRead | vk::AccessFlagBits::eColorAttachmentWrite,
-		                                                       vk::DependencyFlagBits::eByRegion},
-		                                                      {0,
-		                                                       VK_SUBPASS_EXTERNAL,
-		                                                       vk::PipelineStageFlagBits::eColorAttachmentOutput,
-		                                                       vk::PipelineStageFlagBits::eBottomOfPipe,
-		                                                       vk::AccessFlagBits::eColorAttachmentRead | vk::AccessFlagBits::eColorAttachmentWrite,
-		                                                       vk::AccessFlagBits::eMemoryRead,
-		                                                       vk::DependencyFlagBits::eByRegion}}};
-=======
 		std::array<vk::SubpassDependency, 2> dependencies;
 
 		dependencies[0].srcSubpass      = VK_SUBPASS_EXTERNAL;
@@ -654,7 +638,6 @@
 		// Attachment later read using sampler in 'composition' pipeline
 		dependencies[1].dstStageMask  = vk::PipelineStageFlagBits::eFragmentShader;
 		dependencies[1].dstAccessMask = vk::AccessFlagBits::eShaderRead;
->>>>>>> 2307c3eb
 
 		vk::RenderPassCreateInfo render_pass_create_info({}, attachment_descriptions, subpass, dependencies);
 
@@ -712,22 +695,6 @@
 		vk::SubpassDescription subpass({}, vk::PipelineBindPoint::eGraphics, {}, color_reference);
 
 		// Use subpass dependencies for attachment layout transitions
-<<<<<<< HEAD
-		std::array<vk::SubpassDependency, 2> dependencies = {{{VK_SUBPASS_EXTERNAL,
-		                                                       0,
-		                                                       vk::PipelineStageFlagBits::eBottomOfPipe,
-		                                                       vk::PipelineStageFlagBits::eColorAttachmentOutput,
-		                                                       vk::AccessFlagBits::eMemoryRead,
-		                                                       vk::AccessFlagBits::eColorAttachmentRead | vk::AccessFlagBits::eColorAttachmentWrite,
-		                                                       vk::DependencyFlagBits::eByRegion},
-		                                                      {0,
-		                                                       VK_SUBPASS_EXTERNAL,
-		                                                       vk::PipelineStageFlagBits::eColorAttachmentOutput,
-		                                                       vk::PipelineStageFlagBits::eBottomOfPipe,
-		                                                       vk::AccessFlagBits::eColorAttachmentRead | vk::AccessFlagBits::eColorAttachmentWrite,
-		                                                       vk::AccessFlagBits::eMemoryRead,
-		                                                       vk::DependencyFlagBits::eByRegion}}};
-=======
 		std::array<vk::SubpassDependency, 2> dependencies;
 
 		dependencies[0].srcSubpass      = VK_SUBPASS_EXTERNAL;
@@ -752,7 +719,6 @@
 		// Attachment later read using sampler in 'bloom[0]' pipeline
 		dependencies[1].dstStageMask  = vk::PipelineStageFlagBits::eFragmentShader;
 		dependencies[1].dstAccessMask = vk::AccessFlagBits::eShaderRead;
->>>>>>> 2307c3eb
 
 		vk::RenderPassCreateInfo render_pass_create_info({}, attachment_description, subpass, dependencies);
 
